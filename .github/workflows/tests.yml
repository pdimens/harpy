name: Test Harpy Modules

on:
  push:
    branches:
      - 'main'
  pull_request:
    branches:
      - main

# Cancel in progress workflows on pull_requests.
# https://docs.github.com/en/actions/using-jobs/using-concurrency#example-using-a-fallback-value
concurrency:
  group: ${{ github.workflow }}-${{ github.head_ref || github.run_id }}
  cancel-in-progress: true

env:
  CACHE_NUMBER: 0  # increase to reset cache manually

jobs:
  changes:
    name: Detect File Changes
    runs-on: ubuntu-latest
      # Required permissions
    permissions:
      pull-requests: read
    # Set job outputs to values from filter step
    outputs:
      preflight: ${{ steps.filter.outputs.preflight }}
      deconvolve: ${{ steps.filter.outputs.deconvolve }}
      demux: ${{ steps.filter.outputs.demux }}
      qc: ${{ steps.filter.outputs.qc }}
      bwa: ${{ steps.filter.outputs.bwa }}
      ema: ${{ steps.filter.outputs.ema }}
      strobealign: ${{ steps.filter.outputs.strobealign }}
      mpileup: ${{ steps.filter.outputs.mpileup }}
      freebayes: ${{ steps.filter.outputs.freebayes }}
      leviathan: ${{ steps.filter.outputs.leviathan }}
      naibr: ${{ steps.filter.outputs.naibr }}
      impute: ${{ steps.filter.outputs.impute }}
      phase: ${{ steps.filter.outputs.phase }}
      simvars: ${{ steps.filter.outputs.simvars }}
      simreads: ${{ steps.filter.outputs.simreads }}
      assembly: ${{ steps.filter.outputs.assembly }}
      other: ${{ steps.filter.outputs.other }}
      container: ${{ steps.filter.outputs.container }}
      modules: ${{ steps.filter.outputs.modules }}
    steps:
      - name: Checkout
        uses: actions/checkout@v4
      - name: Check Which Files Have Changes
        uses: dorny/paths-filter@v3
        id: filter
        with:
          base: 'main'
          filters: .github/filters.yml

  containerize:
    needs: changes
    name: Rebuild Container
    runs-on: ubuntu-latest
    steps:
      - name: Checkout
        uses: actions/checkout@v4
        with:
          fetch-depth: 1
      - name: Setup Mamba
        uses: mamba-org/setup-micromamba@v1
        with:
          init-shell: bash
          generate-run-shell: true
          environment-file: resources/harpy.yaml
          cache-environment: true
          post-cleanup: 'all'
      - name: Install Harpy
        shell: micromamba-shell {0}
        run: |
          python3 -m pip install --upgrade build && python3 -m build
          pip install dist/*.whl
          resources/buildforCI.sh
      - name: Clear Space
        uses: jlumbroso/free-disk-space@main
      - name: Rebuild Dockerfile
        id: rebuild
        if: ${{ needs.changes.outputs.container == 'true' }}
        shell: micromamba-shell {0}
        run: harpy containerize
      - name: Set up Docker Buildx
        id: buildx
        if: ${{ steps.rebuild.outcome == 'success' }}
        uses: docker/setup-buildx-action@v3
      - name: Login to Docker Hub
        id: dockerhub
        if: ${{ steps.buildx.outcome == 'success' }}
        uses: docker/login-action@v3
        with:
          username: ${{ secrets.DOCKERHUB_USERNAME }}
          password: ${{ secrets.DOCKERHUB_TOKEN }}
      - name: Build and Push to Dockerhub
        if: ${{ steps.dockerhub.outcome == 'success' }}
        uses: docker/build-push-action@v5
        with:
          context: .
          push: true
          tags: pdimens/harpy:latest
#      - name: Pull Image Locally
#        id: singularity
#        shell: micromamba-shell {0}
#        if: ${{ needs.changes.outputs.modules == 'true' }}
#        run: |
#          export APPTAINER_TMPDIR=$PWD/test/
#          harpy qc --skip-reports --quiet 2 test/fastq/sample1.*.fq.gz
#      - name: Create Singularity Artifact
#        if: ${{ steps.singularity.outcome == 'success' }}
#        uses: actions/upload-artifact@v4
#        with:
#          name: deps-image
#          path: .snakemake/singularity/*.simg
#          retention-days: 1

  dmux_gen1:
    needs: [changes]
    if: ${{ needs.changes.outputs.demux == 'true' }}
    name: demux gen1
    runs-on: ubuntu-latest
    steps:
      - name: Checkout
        uses: actions/checkout@v4
        with:
          fetch-depth: 1
      - name: Setup Mamba
        uses: mamba-org/setup-micromamba@v1
        with:
          init-shell: bash
          generate-run-shell: true
          environment-file: resources/harpy.yaml
          cache-environment: true
          post-cleanup: 'all'
      - name: Install Harpy
        shell: micromamba-shell {0}
        run: |
          python3 -m pip install --upgrade build && python3 -m build
          pip install dist/*.whl
          resources/buildforCI.sh
#     - name: Clear Space
#       uses: jlumbroso/free-disk-space@main
#      - name: Download Singularity Artifact
#        uses: actions/download-artifact@v4
#        with:
#          name: deps-image
#          path: .snakemake/singularity
      - name: harpy demultiplex
        shell: micromamba-shell {0}
        run: harpy demultiplex gen1 --quiet 2 --schema test/demux/samples.schema test/demux/Undetermined_S0_L004_R* test/demux/Undetermined_S0_L004_I*

  preflight:
    needs: [changes]
    if: ${{ needs.changes.outputs.preflight == 'true' }}
    name: preflight
    runs-on: ubuntu-latest
    steps:
      - name: Checkout
        uses: actions/checkout@v4
        with:
          fetch-depth: 1
      - name: Setup Mamba
        uses: mamba-org/setup-micromamba@v1
        env:
          ACTIONS_STEP_DEBUG: true
        with:
          init-shell: bash
          generate-run-shell: true
          environment-file: resources/harpy.yaml
          cache-environment: true
          post-cleanup: 'all'
          log-level: error
      - name: Install Harpy
        shell: micromamba-shell {0}
        run: |
          python3 -m pip install --upgrade build && python3 -m build
          pip install dist/*.whl
          resources/buildforCI.sh
#     - name: Clear Space
#       uses: jlumbroso/free-disk-space@main
#      - name: Download Singularity Artifact
#        uses: actions/download-artifact@v4
#        with:
#          name: deps-image
#          path: .snakemake/singularity
      - name: test preflight fastq
        shell: micromamba-shell {0}
        run: harpy preflight fastq test/fastq
      - name: test preflight bam
        if: always()
        shell: micromamba-shell {0}
        run: harpy preflight bam --quiet 2 test/bam

  qc:
    needs: [changes]
    if: ${{ needs.changes.outputs.qc == 'true' }}
    name: qc
    runs-on: ubuntu-latest
    steps:
      - name: Checkout
        uses: actions/checkout@v4
        with:
          fetch-depth: 1
      - name: Setup Mamba
        uses: mamba-org/setup-micromamba@v1
        env:
          ACTIONS_STEP_DEBUG: true
        with:
          init-shell: bash
          generate-run-shell: true
          environment-file: resources/harpy.yaml
          cache-environment: true
          post-cleanup: 'all'
          log-level: error
      - name: Install Harpy
        shell: micromamba-shell {0}
        run: |
          python3 -m pip install --upgrade build && python3 -m build
          pip install dist/*.whl
          resources/buildforCI.sh
#     - name: Clear Space
#       uses: jlumbroso/free-disk-space@main
#      - name: Download Singularity Artifact
#        uses: actions/download-artifact@v4
#        with:
#          name: deps-image
#          path: .snakemake/singularity
      - name: harpy qc
        shell: micromamba-shell {0}
        run: harpy qc -x "--low_complexity_filter" --quiet 2 test/fastq
      - name: harpy qc all options
        shell: micromamba-shell {0}
        run: harpy qc -a auto -d -c 21 40 3 0 --quiet 2 test/fastq
  deconvolve:
    needs: [changes]
    if: ${{ needs.changes.outputs.deconvolve == 'true' }}
    name: deconvolve
    runs-on: ubuntu-latest
    steps:
      - name: Checkout
        uses: actions/checkout@v4
        with:
          fetch-depth: 1
      - name: Setup Mamba
        uses: mamba-org/setup-micromamba@v1
        env:
          ACTIONS_STEP_DEBUG: true
        with:
          init-shell: bash
          generate-run-shell: true
          environment-file: resources/harpy.yaml
          cache-environment: true
          post-cleanup: 'all'
          log-level: error
      - name: Install Harpy
        shell: micromamba-shell {0}
        run: |
          python3 -m pip install --upgrade build && python3 -m build
          pip install dist/*.whl
          resources/buildforCI.sh
#     - name: Clear Space
#       uses: jlumbroso/free-disk-space@main
#      - name: Download Singularity Artifact
#        uses: actions/download-artifact@v4
#        with:
#          name: deps-image
#          path: .snakemake/singularity
      - name: harpy deconvolve
        shell: micromamba-shell {0}
        run: harpy deconvolve --quiet 2 test/fastq
  bwa:
    needs: [changes]
    if: ${{ needs.changes.outputs.bwa == 'true' }}
    name: align BWA
    runs-on: ubuntu-latest
    steps:
      - name: Checkout
        uses: actions/checkout@v4
        with:
          fetch-depth: 1
      - name: Setup Mamba
        uses: mamba-org/setup-micromamba@v1
        env:
          ACTIONS_STEP_DEBUG: true
        with:
          init-shell: bash
          generate-run-shell: true
          environment-file: resources/harpy.yaml
          cache-environment: true
          post-cleanup: 'all'
          log-level: error
      - name: Install Harpy
        shell: micromamba-shell {0}
        run: |
          python3 -m pip install --upgrade build && python3 -m build
          pip install dist/*.whl
          resources/buildforCI.sh
#     - name: Clear Space
#       uses: jlumbroso/free-disk-space@main
#      - name: Download Singularity Artifact
#        uses: actions/download-artifact@v4
#        with:
#          name: deps-image
#          path: .snakemake/singularity
      - name: test bwa
        shell: micromamba-shell {0}
        run: harpy align bwa --quiet 2 -g test/genome/genome.fasta.gz  -x "-A 2" test/fastq
  
  ema:
    needs: [changes]
    if: ${{ needs.changes.outputs.ema == 'true' }}
    name: align EMA
    runs-on: ubuntu-latest
    steps:
      - name: Checkout
        uses: actions/checkout@v4
        with:
          fetch-depth: 1
      - name: Setup Mamba
        uses: mamba-org/setup-micromamba@v1
        env:
          ACTIONS_STEP_DEBUG: true
        with:
          init-shell: bash
          generate-run-shell: true
          environment-file: resources/harpy.yaml
          cache-environment: true
          post-cleanup: 'all'
          log-level: error
      - name: Install Harpy
        shell: micromamba-shell {0}
        run: |
          python3 -m pip install --upgrade build && python3 -m build
          pip install dist/*.whl
          resources/buildforCI.sh
#     - name: Clear Space
#       uses: jlumbroso/free-disk-space@main
#      - name: Download Singularity Artifact
#        uses: actions/download-artifact@v4
#        with:
#          name: deps-image
#          path: .snakemake/singularity
      - name: test ema
        shell: micromamba-shell {0}
        run: harpy align ema --quiet 2 --ema-bins 150 -g test/genome/genome.fasta.gz test/fastq

  strobe:
    needs: [changes]
    if: ${{ needs.changes.outputs.strobealign == 'true' }}
    name: align strobe
    runs-on: ubuntu-latest
    steps:
      - name: Checkout
        uses: actions/checkout@v4
        with:
          fetch-depth: 1
      - name: Setup Mamba
        uses: mamba-org/setup-micromamba@v1
        env:
          ACTIONS_STEP_DEBUG: true
        with:
          init-shell: bash
          generate-run-shell: true
          environment-file: resources/harpy.yaml
          cache-environment: true
          post-cleanup: 'all'
          log-level: error
      - name: Install Harpy
        shell: micromamba-shell {0}
        run: |
          python3 -m pip install --upgrade build && python3 -m build
          pip install dist/*.whl
          resources/buildforCI.sh
#     - name: Clear Space
#       uses: jlumbroso/free-disk-space@main
#      - name: Download Singularity Artifact
#        uses: actions/download-artifact@v4
#        with:
#          name: deps-image
#          path: .snakemake/singularity
      - name: test strobealign
        shell: micromamba-shell {0}
        run: harpy align strobe --quiet 2 -l 125 -g test/genome/genome.fasta.gz  test/fastq

  mpileup:
    needs: [changes]
    if: ${{ needs.changes.outputs.mpileup == 'true' }}
    name: mpileup
    runs-on: ubuntu-latest
    steps:
      - name: Checkout
        uses: actions/checkout@v4
        with:
          fetch-depth: 1
      - name: Setup Mamba
        uses: mamba-org/setup-micromamba@v1
        env:
          ACTIONS_STEP_DEBUG: true
        with:
          init-shell: bash
          generate-run-shell: true
          environment-file: resources/harpy.yaml
          cache-environment: true
          post-cleanup: 'all'
          log-level: error
      - name: Install Harpy
        shell: micromamba-shell {0}
        run: |
          python3 -m pip install --upgrade build && python3 -m build
          pip install dist/*.whl
          resources/buildforCI.sh
#     - name: Clear Space
#       uses: jlumbroso/free-disk-space@main
#      - name: Download Singularity Artifact
#        uses: actions/download-artifact@v4
#        with:
#          name: deps-image
#          path: .snakemake/singularity
      - name: snp mpileup
        shell: micromamba-shell {0}
        run: harpy snp mpileup --quiet 2 -r test/positions.bed -g test/genome/genome.fasta.gz -x "--ignore-RG" test/bam
      - name: snp mpileup-pop
        shell: micromamba-shell {0}
        run: harpy snp mpileup --quiet 2 -r test/positions.bed -o SNP/poptest -g test/genome/genome.fasta.gz -p test/samples.groups  test/bam
  
  freebayes:
    needs: [changes]
    if: ${{ needs.changes.outputs.freebayes == 'true' }}
    name: freebayes
    runs-on: ubuntu-latest
    steps:
      - name: Checkout
        uses: actions/checkout@v4
        with:
          fetch-depth: 1
      - name: Setup Mamba
        uses: mamba-org/setup-micromamba@v1
        env:
          ACTIONS_STEP_DEBUG: true
        with:
          init-shell: bash
          generate-run-shell: true
          environment-file: resources/harpy.yaml
          cache-environment: true
          post-cleanup: 'all'
          log-level: error
      - name: Install Harpy
        shell: micromamba-shell {0}
        run: |
          python3 -m pip install --upgrade build && python3 -m build
          pip install dist/*.whl
          resources/buildforCI.sh
#     - name: Clear Space
#       uses: jlumbroso/free-disk-space@main
#      - name: Download Singularity Artifact
#        uses: actions/download-artifact@v4
#        with:
#          name: deps-image
#          path: .snakemake/singularity
      - name: snp freebayes
        shell: micromamba-shell {0}
        run: harpy snp freebayes --quiet 2 -r test/positions.bed -g test/genome/genome.fasta.gz -x "-g 200" test/bam
      - name: snp freebayes-pop
        shell: micromamba-shell {0}
        run: harpy snp freebayes --quiet 2 -r test/positions.bed -o SNP/poptest -g test/genome/genome.fasta.gz -p test/samples.groups  test/bam

  impute:
    needs: [changes]
    if: ${{ needs.changes.outputs.impute == 'true' }}
    name: impute
    runs-on: ubuntu-latest
    steps:
      - name: Checkout
        uses: actions/checkout@v4
        with:
          fetch-depth: 1
      - name: Setup Mamba
        uses: mamba-org/setup-micromamba@v1
        env:
          ACTIONS_STEP_DEBUG: true
        with:
          init-shell: bash
          generate-run-shell: true
          environment-file: resources/harpy.yaml
          cache-environment: true
          post-cleanup: 'all'
          log-level: error
      - name: Install Harpy
        shell: micromamba-shell {0}
        run: |
          python3 -m pip install --upgrade build && python3 -m build
          pip install dist/*.whl
          resources/buildforCI.sh
#     - name: Clear Space
#       uses: jlumbroso/free-disk-space@main
#      - name: Download Singularity Artifact
#        uses: actions/download-artifact@v4
#        with:
#          name: deps-image
#          path: .snakemake/singularity
      - name: impute
        shell: micromamba-shell {0}
        run: harpy impute --quiet 2 --vcf test/vcf/test.bcf -p test/stitch.params  test/bam
      - name: impute from vcf
        shell: micromamba-shell {0}
        if: always()
        run: harpy impute --quiet 2 --vcf-samples -o vcfImpute --vcf test/vcf/test.bcf -p test/stitch.params  test/bam

  phase:
    needs: [changes]
    if: ${{ needs.changes.outputs.phase == 'true' }}
    name: phase
    runs-on: ubuntu-latest
    steps:
      - name: Checkout
        uses: actions/checkout@v4
        with:
          fetch-depth: 1
      - name: Setup Mamba
        uses: mamba-org/setup-micromamba@v1
        env:
          ACTIONS_STEP_DEBUG: true
        with:
          init-shell: bash
          generate-run-shell: true
          environment-file: resources/harpy.yaml
          cache-environment: true
          post-cleanup: 'all'
          log-level: error
      - name: Install Harpy
        shell: micromamba-shell {0}
        run: |
          python3 -m pip install --upgrade build && python3 -m build
          pip install dist/*.whl
          resources/buildforCI.sh
#     - name: Clear Space
#       uses: jlumbroso/free-disk-space@main
#      - name: Download Singularity Artifact
#        uses: actions/download-artifact@v4
#        with:
#          name: deps-image
#          path: .snakemake/singularity
      - name: phase
        shell: micromamba-shell {0}
        run: harpy phase --quiet 2 --vcf test/vcf/test.bcf  -x "--max_iter 10001" test/bam
      - name: phase with indels
        shell: micromamba-shell {0}
        if: always()
        run: harpy phase --quiet 2 --vcf test/vcf/test.bcf -o phaseindel -g test/genome/genome.fasta.gz  test/bam
      - name: phase from vcf
        shell: micromamba-shell {0}
        if: always()
        run: |
          cp test/bam/sample1.bam test/bam/pineapple.bam && rename_bam.py -d pineapple1 test/bam/pineapple.bam
          harpy phase --quiet 2 --vcf-samples -o phasevcf --vcf test/vcf/test.bcf  test/bam

  leviathan:
    needs: [changes]
    if: ${{ needs.changes.outputs.leviathan == 'true' }}
    name: sv leviathan
    runs-on: ubuntu-latest
    steps:
      - name: Checkout
        uses: actions/checkout@v4
        with:
          fetch-depth: 1
      - name: Setup Mamba
        uses: mamba-org/setup-micromamba@v1
        env:
          ACTIONS_STEP_DEBUG: true
        with:
          init-shell: bash
          generate-run-shell: true
          environment-file: resources/harpy.yaml
          cache-environment: true
          post-cleanup: 'all'
          log-level: error
      - name: Install Harpy
        shell: micromamba-shell {0}
        run: |
          python3 -m pip install --upgrade build && python3 -m build
          pip install dist/*.whl
          resources/buildforCI.sh
#     - name: Clear Space
#       uses: jlumbroso/free-disk-space@main
#      - name: Download Singularity Artifact
#        uses: actions/download-artifact@v4
#        with:
#          name: deps-image
#          path: .snakemake/singularity
      - name: leviathan
        shell: micromamba-shell {0}
        run: harpy sv leviathan --quiet 2 -s 100 -b 1 -g test/genome/genome.fasta.gz  -x "-M 2002" test/bam
        continue-on-error: true
      - name: leviathan-pop
        if: always()
        shell: micromamba-shell {0}
        run: harpy sv leviathan --quiet 2 -s 100 -b 1 -g test/genome/genome.fasta.gz -o SV/leviathanpop -p test/samples.groups  test/bam

  naibr:
    needs: [changes]
    if: ${{ needs.changes.outputs.naibr == 'true' }}
    name: sv naibr
    runs-on: ubuntu-latest
    steps:
      - name: Checkout
        uses: actions/checkout@v4
        with:
          fetch-depth: 1
      - name: Setup Mamba
        uses: mamba-org/setup-micromamba@v1
        env:
          ACTIONS_STEP_DEBUG: true
        with:
          init-shell: bash
          generate-run-shell: true
          environment-file: resources/harpy.yaml
          cache-environment: true
          post-cleanup: 'all'
          log-level: error
      - name: Install Harpy
        shell: micromamba-shell {0}
        run: |
          python3 -m pip install --upgrade build && python3 -m build
          pip install dist/*.whl
          resources/buildforCI.sh
#     - name: Clear Space
#       uses: jlumbroso/free-disk-space@main
#      - name: Download Singularity Artifact
#        uses: actions/download-artifact@v4
#        with:
#          name: deps-image
#          path: .snakemake/singularity
      - name: naibr
        shell: micromamba-shell {0}
        run: harpy sv naibr --quiet 2 -g test/genome/genome.fasta.gz -o SV/naibr test/bam_phased && rm -r Genome
      - name: naibr pop
        if: always()
        shell: micromamba-shell {0}
        run: harpy sv naibr --quiet 2 -g test/genome/genome.fasta.gz -o SV/pop -p test/samples.groups  test/bam_phased && rm -r Genome
      - name: naibr with phasing
        if: always()
        shell: micromamba-shell {0}
        run: |
          harpy sv naibr --quiet 2 -g test/genome/genome.fasta.gz -o SV/phase -v test/vcf/test.phased.bcf  test/bam && rm -r Genome
      - name: naibr pop with phasing
        if: always()
        shell: micromamba-shell {0}
        run: harpy sv naibr --quiet 2 -g test/genome/genome.fasta.gz -o SV/phasepop -v test/vcf/test.phased.bcf -p test/samples.groups  test/bam && rm -r Genome


  simulate_variants:
    needs: [changes]
    if: ${{ needs.changes.outputs.simvars == 'true' }}
    name: simulate variants
    runs-on: ubuntu-latest
    steps:
      - name: Checkout
        uses: actions/checkout@v4
        with:
          fetch-depth: 1
      - name: Setup Mamba
        uses: mamba-org/setup-micromamba@v1
        env:
          ACTIONS_STEP_DEBUG: true
        with:
          init-shell: bash
          generate-run-shell: true
          environment-file: resources/harpy.yaml
          cache-environment: true
          post-cleanup: 'all'
          log-level: error
      - name: Install Harpy
        shell: micromamba-shell {0}
        run: |
          python3 -m pip install --upgrade build && python3 -m build
          pip install dist/*.whl
          resources/buildforCI.sh
#     - name: Clear Space
#       uses: jlumbroso/free-disk-space@main
#      - name: Download Singularity Artifact
#        uses: actions/download-artifact@v4
#        with:
#          name: deps-image
#          path: .snakemake/singularity
      - name: simulate random snps/indels
        shell: micromamba-shell {0}
        run: |
          harpy simulate snpindel --quiet 2 --snp-count 10 --indel-count 10 -z 0.5  test/genome/genome.fasta.gz
          harpy simulate snpindel --quiet 2 --prefix Simulate/snpvcf --snp-vcf Simulate/snpindel/haplotype_1/sim.hap1.snp.vcf --indel-vcf Simulate/snpindel/haplotype_1/sim.hap1.indel.vcf  test/genome/genome.fasta.gz
      - name: simulate inversions
        shell: micromamba-shell {0}
        if: always()
        run: |
          harpy simulate inversion --quiet 2 --count 10 -z 0.5 test/genome/genome.fasta.gz
          harpy simulate inversion --quiet 2 --prefix Simulate/invvcf --vcf Simulate/inversion/haplotype_1/sim.hap1.inversion.vcf  test/genome/genome.fasta.gz
      - name: simulate cnv
        shell: micromamba-shell {0}
        if: always()
        run: |
          harpy simulate cnv --quiet 2 --count 10 -z 0.5 test/genome/genome.fasta.gz
          harpy simulate cnv --quiet 2 --prefix Simulate/cnvvcf --vcf Simulate/cnv/haplotype_1/sim.hap1.cnv.vcf  test/genome/genome.fasta.gz
      - name: simulate translocations
        shell: micromamba-shell {0}
        if: always()
        run: |
          harpy simulate translocation --quiet 2 --count 10 -z 0.5 test/genome/genome.fasta.gz
          harpy simulate translocation --quiet 2 --prefix Simulate/transvcf --vcf Simulate/translocation/haplotype_1/sim.hap1.translocation.vcf  test/genome/genome.fasta.gz

  simulate_linkedreads:
    needs: [changes]
    if: ${{ needs.changes.outputs.simreads == 'true' }}
    name: simulate linkedreads
    runs-on: ubuntu-latest
    steps:
      - name: Checkout
        uses: actions/checkout@v4
        with:
          fetch-depth: 1
      - name: Setup Mamba
        uses: mamba-org/setup-micromamba@v1
        env:
          ACTIONS_STEP_DEBUG: true
        with:
          init-shell: bash
          generate-run-shell: true
          environment-file: resources/harpy.yaml
          cache-environment: true
          post-cleanup: 'all'
          log-level: error
      - name: Install Harpy
        shell: micromamba-shell {0}
        run: |
          python3 -m pip install --upgrade build && python3 -m build
          pip install dist/*.whl
          resources/buildforCI.sh
#     - name: Clear Space
#       uses: jlumbroso/free-disk-space@main
#      - name: Download Singularity Artifact
#        uses: actions/download-artifact@v4
#        with:
#          name: deps-image
#          path: .snakemake/singularity
      - name: simulate linked reads
        shell: micromamba-shell {0}
        run: |
          haplotag_barcodes.py -n 14000000 > test/haplotag.bc
          harpy simulate linkedreads --quiet 2 -t 4 -n 2 -b test/haplotag.bc -l 100 -p 50 test/genome/genome.fasta.gz test/genome/genome2.fasta.gz

  assembly:
    needs: [changes]
    if: ${{ needs.changes.outputs.assembly == 'true' }}
    name: assembly
    runs-on: ubuntu-latest
    steps:
      - name: Checkout
        uses: actions/checkout@v4
        with:
          fetch-depth: 1
      - name: Setup Mamba
        uses: mamba-org/setup-micromamba@v1
        env:
          ACTIONS_STEP_DEBUG: true
        with:
          init-shell: bash
          generate-run-shell: true
          environment-file: resources/harpy.yaml
          cache-environment: true
          post-cleanup: 'all'
          log-level: error
      - name: Install Harpy
        shell: micromamba-shell {0}
        run: |
          python3 -m pip install --upgrade build && python3 -m build
          pip install dist/*.whl
          resources/buildforCI.sh
#     - name: Clear Space
#       uses: jlumbroso/free-disk-space@main
#      - name: Download Singularity Artifact
#        uses: actions/download-artifact@v4
#        with:
#          name: deps-image
#          path: .snakemake/singularity
      - name: test assembly
        shell: micromamba-shell {0}
        run: harpy assembly --quiet 2 -r 4000 test/fastq/sample1.*
      - name: test metassembly
        shell: micromamba-shell {0}
        run: harpy metassembly --quiet 2 -r 4000 test/fastq/sample1.*
      - name: test metassembly without barcodes
        shell: micromamba-shell {0}
        run: harpy metassembly --ignore-bx --quiet 2 -r 4000 test/fastq/sample1.*

  extras:
    needs: [changes]
    if: ${{ needs.changes.outputs.other == 'true' }}
    name: harpy extras
    runs-on: ubuntu-latest
    steps:
      - name: Checkout
        uses: actions/checkout@v4
        with:
          fetch-depth: 1
      - name: Setup Mamba
        uses: mamba-org/setup-micromamba@v1
        env:
          ACTIONS_STEP_DEBUG: true
        with:
          init-shell: bash
          generate-run-shell: true
          environment-file: resources/harpy.yaml
          cache-environment: true
          post-cleanup: 'all'
          log-level: error
      - name: Install Harpy
        shell: micromamba-shell {0}
        run: |
          python3 -m pip install --upgrade build && python3 -m build
          pip install dist/*.whl
          resources/buildforCI.sh
#     - name: Clear Space
#       uses: jlumbroso/free-disk-space@main
      - name: harpy template impute
        shell: micromamba-shell {0}
        run: harpy template impute -o params.file
      - name: harpy template groupings
        shell: micromamba-shell {0}
        run: harpy template groupings test/fastq
      - name: harpy downsample bam
        shell: micromamba-shell {0}
        run: harpy downsample -d 1 --random-seed 699 --quiet 2 test/bam/sample1.bam
      - name: harpy downsample fastq
        shell: micromamba-shell {0}
        run: harpy downsample -d 1 --quiet 2 test/fastq/sample1.*gz
      - name: harpy hpc
        shell: micromamba-shell {0}
        run: |
          harpy template hpc-generic
          harpy template hpc-googlebatch
<<<<<<< HEAD
=======
          harpy template hpc-htcondor
>>>>>>> 3558706d
          harpy template hpc-lsf
          harpy template hpc-slurm<|MERGE_RESOLUTION|>--- conflicted
+++ resolved
@@ -839,11 +839,7 @@
       - name: harpy hpc
         shell: micromamba-shell {0}
         run: |
-          harpy template hpc-generic
-          harpy template hpc-googlebatch
-<<<<<<< HEAD
-=======
-          harpy template hpc-htcondor
->>>>>>> 3558706d
-          harpy template hpc-lsf
-          harpy template hpc-slurm+          harpy hpc slurm
+          harpy hpc googlebatch
+          harpy hpc lsf
+          harpy hpc htcondor