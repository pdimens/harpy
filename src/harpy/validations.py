--- conflicted
+++ resolved
@@ -18,11 +18,7 @@
         print_error("This working directory does not contain the expected directory of conda environment definitions ([blue bold].harpy_envs/[/blue bold])\n  - use [green bold]--conda[/green bold] to recreate it")
         sys.exit(1)
     envlist = os.listdir(dirpath)
-<<<<<<< HEAD
-    envs = ["qc", "align", "snp", "sv", "phase", "simulations", "r", "stitch"]
-=======
     envs = ["align",  "phase", "qc", "r", "simulations", "snp", "stitch", "sv"]
->>>>>>> d22bc3a6
     errcount = 0
     errtable = Table(show_footer=True, box=box.SIMPLE)
     errtable.add_column("File", justify="left", style="blue", no_wrap=True)
