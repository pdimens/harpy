--- conflicted
+++ resolved
@@ -104,15 +104,8 @@
         yml.write("#  - source-cache\n")
 
 @click.command()
-<<<<<<< HEAD
-=======
-def hpc_htcondor():
-    """
-    Create a template config for HTCondor
-    
-    This command creates a configuration (`hpc/htcondor.yaml`) for the HTCondor HPC scheduler.
-    You will also need to install `snakemake-executor-plugin-htcondor` for the HPC job submission to work.
-    """
+def htcondor():
+    """Configuration for HTCondor"""
     os.makedirs("hpc", exist_ok=True)
     outfile = "hpc/htcondor.yaml"
     if os.path.exists(outfile):
@@ -140,14 +133,8 @@
         yml.write("#  - source-cache\n")
 
 @click.command()
->>>>>>> 3558706d
-def hpc_slurm():
-    """
-    Create a template config for SLURM
-    
-    This command creates a configuration (`hpc/slurm.yaml`) for the SLURM HPC scheduler.
-    You will also need to install `snakemake-executor-plugin-slurm` for the HPC job submission to work.
-    """
+def slurm():
+    """Configuration for SLURM"""
     os.makedirs("hpc", exist_ok=True)
     outfile = "hpc/slurm.yaml"
     if os.path.exists(outfile):
